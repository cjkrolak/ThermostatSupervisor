--- conflicted
+++ resolved
@@ -205,8 +205,14 @@
                 current_sp = todays_setpoint_lst[t + 1]
 
     def get_heat_setpoint(self) -> int:
-<<<<<<< HEAD
-        """Return the current heat setpoint."""
+        """
+        Return the current heat setpoint.
+
+        inputs:
+            None
+        returns:
+            (int): current heat set point in degrees.
+        """
         result = self.device_id.t_heat['raw']
         if not isinstance(result, int):
             raise Exception("heat set point is type %s, "
@@ -214,7 +220,14 @@
         return result
 
     def get_heat_setpoint_raw(self) -> int:
-        """Return the current raw heat setpoint."""
+        """
+        Return the current raw heat setpoint.
+
+        inputs:
+            None
+        returns:
+            (int): current raw heat set point in degrees.
+        """
         result = self.get_heat_setpoint()
         if not isinstance(result, int):
             raise Exception("heat set point raw is type %s, "
@@ -222,7 +235,14 @@
         return result
 
     def get_cool_setpoint(self) -> int:
-        """Return the current cool setpoint."""
+        """
+        Return the current cool setpoint.
+
+        inputs:
+            None
+        returns:
+            (int): current cool set point in degrees.
+        """
         result = self.device_id.t_cool['raw']
         if not isinstance(result, int):
             raise Exception("cool set point is type %s, "
@@ -230,7 +250,15 @@
         return result
 
     def get_cool_setpoint_raw(self) -> int:
-        """Return the current raw cool setpoint."""
+        """
+        Return the current raw cool setpoint.
+
+
+        inputs:
+            None
+        returns:
+            (int): current raw cool set point in degrees.
+        """
         result = self.get_cool_setpoint()
         if not isinstance(result, int):
             raise Exception("cool setpoint raw is type %s, "
@@ -238,7 +266,14 @@
         return result
 
     def get_schedule_program_heat(self) -> int:
-        """Return the scheduled program heat setpoint."""
+        """
+        Return the scheduled heat setpoint.
+
+        inputs:
+            None
+        returns:
+            (int): scheduled heat set point in degrees.
+        """
         result = self.device_id.program_heat['raw']
         if not isinstance(result, int):
             raise Exception("heat program schedule set point is type %s, "
@@ -246,7 +281,14 @@
         return result
 
     def get_schedule_heat_sp(self) -> int:
-        """Return the scheduled heat setpoint."""
+        """
+        Return the scheduled heat setpoint.
+
+        inputs:
+            None
+        returns:
+            (int): current scheduled heat set point in degrees.
+        """
         result = self.get_schedule_setpoint(self.device_id.program_heat)
         if not isinstance(result, int):
             raise Exception("schedule heat set point is type %s, "
@@ -254,7 +296,14 @@
         return result
 
     def get_schedule_program_cool(self) -> int:
-        """Return the sechduled cool setpoint."""
+        """
+        Return the sechduled cool setpoint.
+
+        inputs:
+            None
+        returns:
+            (int): current scheduled cool set point in degrees.
+        """
         result = self.device_id.program_cool['raw']
         if not isinstance(result, int):
             raise Exception("schedule program cool set point is type %s, "
@@ -262,101 +311,19 @@
         return result
 
     def get_schedule_cool_sp(self) -> int:
-        """Return the sechduled cool setpoint."""
+        """
+        Return the sechduled cool setpoint.
+
+        inputs:
+            None
+        returns:
+            (int): current schedule cool set point in degrees.
+        """
         result = self.get_schedule_setpoint(self.device_id.program_cool)
         if not isinstance(result, int):
             raise Exception("schedule cool set point is type %s, "
                             "should be int" % type(result))
         return result
-=======
-        """
-        Return the current heat setpoint.
-
-        inputs:
-            None
-        returns:
-            (int): current heat set point in degrees.
-        """
-        return self.device_id.t_heat['raw']
-
-    def get_heat_setpoint_raw(self) -> int:
-        """
-        Return the current raw heat setpoint.
-
-        inputs:
-            None
-        returns:
-            (int): current raw heat set point in degrees.
-        """
-        return self.get_heat_setpoint()
-
-    def get_cool_setpoint(self) -> int:
-        """
-        Return the current cool setpoint.
-
-        inputs:
-            None
-        returns:
-            (int): current cool set point in degrees.
-        """
-        return self.device_id.t_cool['raw']
-
-    def get_cool_setpoint_raw(self) -> int:
-        """
-        Return the current raw cool setpoint.
-
-
-        inputs:
-            None
-        returns:
-            (int): current raw cool set point in degrees.
-        """
-        return self.get_cool_setpoint()
-
-    def get_schedule_program_heat(self) -> int:
-        """
-        Return the scheduled heat setpoint.
-
-        inputs:
-            None
-        returns:
-            (int): scheduled heat set point in degrees.
-        """
-        return self.device_id.program_heat['raw']
-
-    def get_schedule_heat_sp(self) -> int:
-        """
-        Return the scheduled heat setpoint.
-
-        inputs:
-            None
-        returns:
-            (int): current scheduled heat set point in degrees.
-        """
-        return self.get_schedule_setpoint(self.device_id.program_heat)
-
-    def get_schedule_program_cool(self) -> int:
-        """
-        Return the sechduled cool setpoint.
-
-        inputs:
-            None
-        returns:
-            (int): current scheduled cool set point in degrees.
-        """
-        return self.device_id.program_cool['raw']
-
-    def get_schedule_cool_sp(self) -> int:
-        """
-        Return the sechduled cool setpoint.
-
-        inputs:
-            None
-        returns:
-            (int): current schedule cool set point in degrees.
-        """
-        return self.get_schedule_setpoint(self.device_id.program_cool)
->>>>>>> ef623ca8
 
     def get_is_invacation_hold_mode(self) -> bool:
         """
